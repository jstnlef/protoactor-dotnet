﻿<Project Sdk="Microsoft.NET.Sdk">

  <PropertyGroup>
<<<<<<< HEAD
    <TargetFrameworks>netstandard1.5;net452</TargetFrameworks>
    <Version>0.1.2</Version>
=======
    <TargetFramework>netstandard1.5</TargetFramework>
    <Version>0.1.6.4</Version>
>>>>>>> c80392fd
    <Authors>Proto.Actor Team</Authors>
    <Company>Proto.Actor Team</Company>
    <Description>Ultra-fast distributed actors for .NET.</Description>
    <PackageLicenseUrl>http://www.apache.org/licenses/LICENSE-2.0</PackageLicenseUrl>
    <PackageProjectUrl>http://proto.actor/</PackageProjectUrl>
    <PackageIconUrl>http://proto.actor/images/logo.png</PackageIconUrl>
    <RepositoryUrl>https://github.com/AsynkronIT/protoactor-dotnet</RepositoryUrl>
    <PackageTags>actors actor model concurrency proto protoactor couchbase</PackageTags>
    <AssemblyVersion>0.1.6.0</AssemblyVersion>
    <FileVersion>0.1.6.0</FileVersion>
  </PropertyGroup>

  <PropertyGroup Condition="'$(Configuration)|$(Platform)'=='Debug|AnyCPU'">
    <DefineConstants>TRACE;DEBUG;NETSTANDARD1_5</DefineConstants>
    <OutputPath>bin\Debug\netstandard1.5\</OutputPath>
  </PropertyGroup>

  <PropertyGroup Condition="'$(TargetFramework)' == 'net452'">
    <TargetFrameworkVersion>v4.5.2</TargetFrameworkVersion>
  </PropertyGroup>

  <ItemGroup>
    <PackageReference Include="RavenDB.Client" Version="3.5.3" />
  </ItemGroup>

  <ItemGroup>
    <ProjectReference Include="..\..\Proto.Actor\Proto.Actor.csproj" />
    <ProjectReference Include="..\..\Proto.Mailbox\Proto.Mailbox.csproj" />
    <ProjectReference Include="..\..\Proto.Persistence\Proto.Persistence.csproj" />
  </ItemGroup>

</Project><|MERGE_RESOLUTION|>--- conflicted
+++ resolved
@@ -1,13 +1,8 @@
 ﻿<Project Sdk="Microsoft.NET.Sdk">
 
   <PropertyGroup>
-<<<<<<< HEAD
     <TargetFrameworks>netstandard1.5;net452</TargetFrameworks>
-    <Version>0.1.2</Version>
-=======
-    <TargetFramework>netstandard1.5</TargetFramework>
-    <Version>0.1.6.4</Version>
->>>>>>> c80392fd
+    <Version>0.1.6</Version>
     <Authors>Proto.Actor Team</Authors>
     <Company>Proto.Actor Team</Company>
     <Description>Ultra-fast distributed actors for .NET.</Description>
